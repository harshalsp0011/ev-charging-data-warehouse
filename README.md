# EV Charging Network Data Warehouse

A cloud-based data warehouse using Snowflake for EV charging station analytics, focusing on optimization and demand forecasting in the electric vehicle ecosystem.

## Project Overview

This project builds a scalable data warehouse to analyze EV charging patterns, station utilization, and demand forecasting using modern cloud technologies. The system processes real-time charging session data, weather information, and station metadata to provide actionable insights for charging network optimization.

**Domain**: Electric Vehicles / Smart Mobility  
**Technology Stack**: Python, Snowflake, Apache Airflow, Streamlit  
**Duration**: 18-24 weeks  
**Resources**: Free tiers and student accounts only

## Key Features

- **Real-time Data Processing**: Automated ETL pipelines for charging session data
- **Star Schema Design**: Optimized data warehouse architecture
- **Predictive Analytics**: Demand forecasting and utilization analysis
- **Interactive Dashboards**: Streamlit-based visualization platform
- **Weather Integration**: Weather impact analysis on charging patterns
- **Cost Optimization**: Free and student-friendly implementation

## Tech Stack

| Component | Technology | Purpose |
|-----------|------------|---------|
| Data Warehouse | Snowflake (Student Trial) | Cloud-based data storage and processing |
| ETL Pipeline | Python, Apache Airflow | Data extraction, transformation, loading |
| Analytics | Python (Pandas, NumPy) | Statistical analysis and calculations |
| Visualization | Streamlit, Plotly | Interactive dashboards and charts |
| Data Sources | NREL API, OpenWeatherMap | EV station data and weather information |
| Development | VS Code, Jupyter | Code development and exploration |

## Project Structure

ev-charging-data-warehouse/

<<<<<<< HEAD
ev-charging-data-warehouse/
├── src/                  # Source code for data processing and analysis
│ ├── data_sources/     # Integrations for collecting data from various APIs and sources
│ ├── etl/              # Modules for Extract, Transform, and Load (ETL) processes
│ ├── database/         # Code related to Snowflake database connection, schema, and interactions
│ ├── analytics/        # Scripts for Key Performance Indicator (KPI) calculations and data analysis
│ └── visualization/    # Components for dashboard development and reporting
├── config/               # Configuration files for different environments and services
├── sql/                  # SQL scripts for database operations and queries
│ ├── ddl/              # Data Definition Language (DDL) scripts for schema creation
│ ├── dml/              # Data Manipulation Language (DML) scripts for data insertion/updates
│ └── analytics/        # SQL queries specifically for analytical purposes
├── tests/                # Unit and integration tests to ensure code quality and data integrity
├── docs/                 # Project documentation, including design documents, API specs, etc.
├── notebooks/            # Jupyter notebooks for data exploration, prototyping, and ad-hoc analysis
├── data/                 # Local storage for various data states
│ ├── raw/              # Unprocessed data directly from source systems
│ ├── processed/        # Cleaned, transformed, and ready-to-use data
│ └── external/         # Third-party datasets or external reference data
└── logs/                 # Application logs for monitoring and debugging
=======
├── src/
│ ├── data_sources/ # API integrations and data collection
│ ├── etl/ # Extract, Transform, Load processes
│ ├── database/ # Snowflake connection and schema
│ ├── analytics/ # KPI calculations and analysis
│ └── visualization/ # Dashboard and reporting
├── config/ # Configuration files
├── sql/ # SQL scripts for database operations
│ ├── ddl/ # Data Definition Language
│ ├── dml/ # Data Manipulation Language
│ └── analytics/ # Analytical queries
├── tests/ # Unit and integration tests
├── docs/ # Project documentation
├── notebooks/ # Jupyter notebooks for exploration
├── data/ # Local data storage
│ ├── raw/ # Unprocessed data
│ ├── processed/ # Cleaned data
│ └── external/ # Third-party datasets
└── logs/ # Application logs

>>>>>>> 3b96be1b



## Getting Started

### Prerequisites
- Python 3.8+
- Snowflake account (student trial available)
- Git or GitHub Desktop

### Installation
1. Clone the repository
2. Set up virtual environment
3. Install dependencies from requirements.txt
4. Configure API keys and database connections

### Quick Start
Clone the repository
git clone https://github.com/yourusername/ev-charging-data-warehouse.git

Navigate to project directory
cd ev-charging-data-warehouse

Create virtual environment
python -m venv ev_env

Activate virtual environment
source ev_env/bin/activate # Linux/Mac

or
ev_env\Scripts\activate # Windows

Install dependencies
pip install -r requirements.txt



## Data Sources

### Primary Data Sources
- **NREL Alternative Fuels Data Center**: Comprehensive US/Canada charging stations
- **OpenWeatherMap API**: Historical and forecast weather data
- **Kaggle EV Datasets**: Sample charging session data for development

### Synthetic Data Generation
- **Python Libraries**: Generate realistic charging patterns using Faker, NumPy
- **Sample Datasets**: Create test data for development and validation

## Key Metrics & KPIs

- **Station Utilization Rate**: Usage patterns and efficiency metrics
- **Peak Demand Analysis**: High-traffic periods and congestion identification
- **Revenue Analytics**: Cost optimization and pricing strategy insights
- **Fault Detection**: Automated identification of station performance issues
- **Weather Impact**: Correlation between weather and charging behavior

## Development Phases

1. **Project Setup**: Environment configuration and tool setup
2. **Data Integration**: API connections and data collection
3. **ETL Pipeline**: Data processing and transformation
4. **Data Warehouse**: Snowflake schema design and implementation
5. **Analytics**: KPI calculations and business intelligence
6. **Visualization**: Dashboard creation and reporting
7. **Testing**: Quality assurance and validation
8. **Deployment**: Production deployment and monitoring

## Free Resources Used

- **Snowflake**: Student trial (120 days, $400 credits)
- **OpenWeatherMap**: Free tier (1,000 calls/day)
- **NREL API**: Free with registration
- **Streamlit**: Community Cloud hosting
- **GitHub**: Free repository and Actions
- **Python**: Open source with extensive libraries

## Contributing

1. Fork the repository
2. Create a feature branch
3. Make your changes
4. Add tests for new functionality
5. Submit a pull request

## License

This project is licensed under the MIT License - see the LICENSE file for details.

## Acknowledgments

- NREL for providing comprehensive EV charging station data
- Snowflake University for educational resources
- OpenWeatherMap for weather data integration
- Open source community for tools and libraries

## Contact

**Project Developer**: Harshal Patil
**Email**: harshal.sanjivpatil2000@gmail.com  


---

*This project is developed as part of a data engineering portfolio, demonstrating skills in cloud data warehousing, ETL processes, and analytics visualization.*<|MERGE_RESOLUTION|>--- conflicted
+++ resolved
@@ -35,49 +35,43 @@
 
 ev-charging-data-warehouse/
 
-<<<<<<< HEAD
-ev-charging-data-warehouse/
-├── src/                  # Source code for data processing and analysis
-│ ├── data_sources/     # Integrations for collecting data from various APIs and sources
-│ ├── etl/              # Modules for Extract, Transform, and Load (ETL) processes
-│ ├── database/         # Code related to Snowflake database connection, schema, and interactions
-│ ├── analytics/        # Scripts for Key Performance Indicator (KPI) calculations and data analysis
-│ └── visualization/    # Components for dashboard development and reporting
-├── config/               # Configuration files for different environments and services
-├── sql/                  # SQL scripts for database operations and queries
-│ ├── ddl/              # Data Definition Language (DDL) scripts for schema creation
-│ ├── dml/              # Data Manipulation Language (DML) scripts for data insertion/updates
-│ └── analytics/        # SQL queries specifically for analytical purposes
-├── tests/                # Unit and integration tests to ensure code quality and data integrity
-├── docs/                 # Project documentation, including design documents, API specs, etc.
-├── notebooks/            # Jupyter notebooks for data exploration, prototyping, and ad-hoc analysis
-├── data/                 # Local storage for various data states
-│ ├── raw/              # Unprocessed data directly from source systems
-│ ├── processed/        # Cleaned, transformed, and ready-to-use data
-│ └── external/         # Third-party datasets or external reference data
-└── logs/                 # Application logs for monitoring and debugging
-=======
 ├── src/
+
 │ ├── data_sources/ # API integrations and data collection
+
 │ ├── etl/ # Extract, Transform, Load processes
+
 │ ├── database/ # Snowflake connection and schema
+
 │ ├── analytics/ # KPI calculations and analysis
+
 │ └── visualization/ # Dashboard and reporting
+
 ├── config/ # Configuration files
+
 ├── sql/ # SQL scripts for database operations
+
 │ ├── ddl/ # Data Definition Language
+
 │ ├── dml/ # Data Manipulation Language
+
 │ └── analytics/ # Analytical queries
+
 ├── tests/ # Unit and integration tests
+
 ├── docs/ # Project documentation
+
 ├── notebooks/ # Jupyter notebooks for exploration
+
 ├── data/ # Local data storage
+
 │ ├── raw/ # Unprocessed data
+
 │ ├── processed/ # Cleaned data
+
 │ └── external/ # Third-party datasets
+
 └── logs/ # Application logs
-
->>>>>>> 3b96be1b
 
 
 
